--- conflicted
+++ resolved
@@ -120,23 +120,6 @@
 }
 
 /**
-<<<<<<< HEAD
- * Fetch data for the given task and claim it for review.
- *
- * If info on available mapillary images for the task is also desired, set
- * includeMapillary to true
- */
-export const fetchTaskForReview = function(taskId, includeMapillary=false) {
-  return function(dispatch) {
-    return new Endpoint(api.task.startReview, {
-      schema: taskSchema(),
-      variables: {id: taskId},
-      params: {mapillary: includeMapillary}
-    }).execute()
-  }
-}
-
-/**
  * Locks a task that is to be started.
  */
 export const startTask = function(taskId) {
@@ -164,8 +147,6 @@
 }
 
 /**
-=======
->>>>>>> 1c733f0b
  * Mark the given task as completed with the given status.
  */
 export const completeTask = function(taskId, challengeId, taskStatus, needsReview) {
