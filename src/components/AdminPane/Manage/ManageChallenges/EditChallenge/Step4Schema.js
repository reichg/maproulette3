import { ZOOM_LEVELS,
         MIN_ZOOM,
         MAX_ZOOM,
         DEFAULT_ZOOM }
       from '../../../../../services/Challenge/ChallengeZoom/ChallengeZoom'
import { ChallengeBasemap,
         challengeOwnerBasemapLayerLabels }
       from '../../../../../services/Challenge/ChallengeBasemap/ChallengeBasemap'
import { LayerSources } from '../../../../../services/VisibleLayer/LayerSources'
import _get from 'lodash/get'
import _without from 'lodash/without'
import _map from 'lodash/map'
import _isString from 'lodash/isString'
import messages from './Messages'

/**
 * Generates a JSON Schema describing Step 4 (extra info) of Edit Challenge
 * workflow intended for consumption by react-jsonschema-form.
 *
 * > Note that react-jsonschema-form only presents values for checkbox fields
 * > if they are checked, so it's best to specify radio buttons in the uiSchema
 * > for boolean fields if additional post-processing is to be avoided.
 *
 * @param intl - intl instance from react-intl
 *
 * @see See http://json-schema.org
 * @see See https://github.com/mozilla-services/react-jsonschema-form
 *
 * @author [Neil Rotstan](https://github.com/nrotstan)
 */
export const jsSchema = intl => {
  const localizedBasemapLabels = challengeOwnerBasemapLayerLabels(intl)

  const defaultBasemapChoices = [
    { id: ChallengeBasemap.none.toString(), name: localizedBasemapLabels.none }
<<<<<<< HEAD
  ].concat(_map(LayerSources, source => ({id: source.id, name: source.name}))).concat([
=======
  ].concat(_map(LayerSources, source => ({id: source.id.toString(), name: source.name}))).concat([
>>>>>>> cd52b304
    { id: ChallengeBasemap.custom.toString(), name: localizedBasemapLabels.custom }
  ])

  return {
    "$schema": "http://json-schema.org/draft-06/schema#",
    title: intl.formatMessage(messages.step4Label),
    type: "object",
    properties: {
      updateTasks: {
        title: intl.formatMessage(messages.updateTasksLabel),
        description: intl.formatMessage(messages.updateTasksDescription),
        type: "boolean",
        default: false,
      },
      defaultZoom: {
        title: intl.formatMessage(messages.defaultZoomLabel),
        description: intl.formatMessage(messages.defaultZoomDescription),
        type: "number",
        enum: ZOOM_LEVELS,
        default: numericEnvSetting(
                   'REACT_APP_INITIAL_CHALLENGE_DEFAULT_ZOOM',
                   DEFAULT_ZOOM),
      },
      minZoom: {
        title: intl.formatMessage(messages.minZoomLabel),
        description: intl.formatMessage(messages.minZoomDescription),
        type: "number",
        enum: ZOOM_LEVELS,
        default: numericEnvSetting(
                   'REACT_APP_INITIAL_CHALLENGE_MIN_ZOOM',
                   MIN_ZOOM),
      },
      maxZoom: {
        title: intl.formatMessage(messages.maxZoomLabel),
        description: intl.formatMessage(messages.maxZoomDescription),
        type: "number",
        enum: ZOOM_LEVELS,
        default: numericEnvSetting(
                  'REACT_APP_INITIAL_CHALLENGE_MAX_ZOOM',
                  MAX_ZOOM),
      },
      defaultBasemap: {
        title: intl.formatMessage(messages.defaultBasemapLabel),
        description: intl.formatMessage(messages.defaultBasemapDescription),
        type: "string",
        enum: _map(defaultBasemapChoices, 'id'),
        enumNames: _map(defaultBasemapChoices, 'name'),
<<<<<<< HEAD
        default: ChallengeBasemap.none,
=======
        default: ChallengeBasemap.none.toString(),
>>>>>>> cd52b304
      },
    },
    dependencies: { // Only show customBasemap if defaultBasemap set to Custom
      defaultBasemap: {
        oneOf: [
          {
            properties: {
              defaultBasemap: {
                enum: _without(_map(defaultBasemapChoices, 'id'), ChallengeBasemap.custom.toString()),
              }
            }
          },
          {
            properties: {
              defaultBasemap: {
                enum: [ChallengeBasemap.custom.toString()],
              },
              customBasemap: {
                title: intl.formatMessage(messages.customBasemapLabel),
                description: intl.formatMessage(messages.customBasemapDescription),
                type: "string",
              },
            },
            required: ['customBasemap']
          }
        ]
      }
    }
  }
}

/**
 * uiSchema configuration to assist react-jsonschema-form in determining
 * how to render the schema fields.
 *
 * @see See https://github.com/mozilla-services/react-jsonschema-form
 *
 * > Note: for anything other than text inputs, specifying the ui:widget type in
 * > the form configuration will help the Bulma/RJSFFormFieldAdapter generate the
 * > proper Bulma-compliant markup.
 */
export const uiSchema = () => ({
  updateTasks: {
    "ui:widget": "radio",
  },
  defaultZoom: {
    "ui:widget": "select",
  },
  minZoom: {
    "ui:widget": "select",
  },
  maxZoom: {
    "ui:widget": "select",
  },
  defaultBasemap: {
    "ui:widget": "select",
  },
  customBasemap: {
    "ui:emptyValue": "",
  },
})

export const numericEnvSetting = (settingName, defaultValue) => {
  const setting = _get(process.env, settingName, defaultValue)
  return _isString(setting) ? parseInt(setting, 10) : setting
}<|MERGE_RESOLUTION|>--- conflicted
+++ resolved
@@ -33,11 +33,7 @@
 
   const defaultBasemapChoices = [
     { id: ChallengeBasemap.none.toString(), name: localizedBasemapLabels.none }
-<<<<<<< HEAD
-  ].concat(_map(LayerSources, source => ({id: source.id, name: source.name}))).concat([
-=======
   ].concat(_map(LayerSources, source => ({id: source.id.toString(), name: source.name}))).concat([
->>>>>>> cd52b304
     { id: ChallengeBasemap.custom.toString(), name: localizedBasemapLabels.custom }
   ])
 
@@ -85,11 +81,7 @@
         type: "string",
         enum: _map(defaultBasemapChoices, 'id'),
         enumNames: _map(defaultBasemapChoices, 'name'),
-<<<<<<< HEAD
-        default: ChallengeBasemap.none,
-=======
         default: ChallengeBasemap.none.toString(),
->>>>>>> cd52b304
       },
     },
     dependencies: { // Only show customBasemap if defaultBasemap set to Custom
